Pod::Spec.new do |s|
<<<<<<< HEAD
  s.name         = "Amplitude-iOS"
  s.version      = "3.12.1"
  s.summary      = "Amplitude mobile analytics iOS SDK."
  s.homepage     = "https://amplitude.com"
  s.license      = { :type => "MIT" }
  s.author       = { "Amplitude" => "dev@amplitude.com" }
  s.source       = { :git => "https://github.com/amplitude/Amplitude-iOS.git", :tag => "v3.12.1" }
  s.platform     = :ios, '5.0'
  s.source_files = 'Amplitude/*', 'Amplitude/SSLCertificatePinning/*'
  s.requires_arc = true
  s.library 	 = 'sqlite3.0'
=======
  s.name                   = "Amplitude-iOS"
  s.version                = "3.13.0"
  s.summary                = "Amplitude mobile analytics iOS SDK."
  s.homepage               = "https://amplitude.com"
  s.license                = { :type => "MIT" }
  s.author                 = { "Amplitude" => "dev@amplitude.com" }
  s.source                 = { :git => "https://github.com/amplitude/Amplitude-iOS.git", :tag => "v3.13.0" }
  s.ios.deployment_target  = '6.0'
  s.tvos.deployment_target = '9.0'
  s.source_files           = 'Amplitude/*.{h,m}'
  s.requires_arc           = true
  s.library 	             = 'sqlite3.0'
>>>>>>> 827e6d8a
end<|MERGE_RESOLUTION|>--- conflicted
+++ resolved
@@ -1,17 +1,4 @@
 Pod::Spec.new do |s|
-<<<<<<< HEAD
-  s.name         = "Amplitude-iOS"
-  s.version      = "3.12.1"
-  s.summary      = "Amplitude mobile analytics iOS SDK."
-  s.homepage     = "https://amplitude.com"
-  s.license      = { :type => "MIT" }
-  s.author       = { "Amplitude" => "dev@amplitude.com" }
-  s.source       = { :git => "https://github.com/amplitude/Amplitude-iOS.git", :tag => "v3.12.1" }
-  s.platform     = :ios, '5.0'
-  s.source_files = 'Amplitude/*', 'Amplitude/SSLCertificatePinning/*'
-  s.requires_arc = true
-  s.library 	 = 'sqlite3.0'
-=======
   s.name                   = "Amplitude-iOS"
   s.version                = "3.13.0"
   s.summary                = "Amplitude mobile analytics iOS SDK."
@@ -21,8 +8,7 @@
   s.source                 = { :git => "https://github.com/amplitude/Amplitude-iOS.git", :tag => "v3.13.0" }
   s.ios.deployment_target  = '6.0'
   s.tvos.deployment_target = '9.0'
-  s.source_files           = 'Amplitude/*.{h,m}'
+  s.source_files           = 'Amplitude/*', 'Amplitude/SSLCertificatePinning/*'
   s.requires_arc           = true
   s.library 	             = 'sqlite3.0'
->>>>>>> 827e6d8a
 end