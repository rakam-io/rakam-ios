--- conflicted
+++ resolved
@@ -451,33 +451,19 @@
     NSDictionary *userProperties = [_userProperties copy];
     
     [self runOnBackgroundQueue:^{
-<<<<<<< HEAD
         AMPDatabaseHelper *dbHelper = [AMPDatabaseHelper getDatabaseHelper];
-=======
-        
-        NSMutableDictionary *event = [NSMutableDictionary dictionary];
-
-        @synchronized (_eventsData) {
-
-            // Respect the opt-out setting by not sending or storing any events.
-            if ([[_eventsData objectForKey:@"opt_out"] boolValue])  {
-                NSLog(@"User has opted out of tracking. Event %@ not logged.", eventType);
-                SAFE_ARC_RELEASE(eventProperties);
-                SAFE_ARC_RELEASE(apiProperties);
-                SAFE_ARC_RELEASE(userProperties);
-                return;
-            }
->>>>>>> c9e28022
 
         // Respect the opt-out setting by not sending or storing any events.
         if ([self optOut])  {
             NSLog(@"User has opted out of tracking. Event %@ not logged.", eventType);
+            SAFE_ARC_RELEASE(eventProperties);
+            SAFE_ARC_RELEASE(apiProperties);
+            SAFE_ARC_RELEASE(userProperties);
             return;
         }
 
         NSMutableDictionary *event = [NSMutableDictionary dictionary];
 
-<<<<<<< HEAD
         if (!outOfSession) {
             [self startOrContinueSession:timestamp];
         }
@@ -488,21 +474,13 @@
         [event setValue:[self replaceWithEmptyJSON:_userProperties] forKey:@"user_properties"];
         [event setValue:[NSNumber numberWithLongLong:outOfSession ? -1 : _sessionId] forKey:@"session_id"];
         [event setValue:timestamp forKey:@"timestamp"];
-=======
-            [event setValue:eventType forKey:@"event_type"];
-            [event setValue:[NSNumber numberWithLongLong:newId] forKey:@"event_id"];
-            [event setValue:[self replaceWithEmptyJSON:eventProperties] forKey:@"event_properties"];
-            [event setValue:[self replaceWithEmptyJSON:apiProperties] forKey:@"api_properties"];
-            [event setValue:[self replaceWithEmptyJSON:userProperties] forKey:@"user_properties"];
-            [event setValue:[NSNumber numberWithLongLong:outOfSession ? -1 : _sessionId] forKey:@"session_id"];
-            [event setValue:timestamp forKey:@"timestamp"];
-
-            SAFE_ARC_RELEASE(eventProperties);
-            SAFE_ARC_RELEASE(apiProperties);
-            SAFE_ARC_RELEASE(userProperties);
-
-            [self annotateEvent:event];
->>>>>>> c9e28022
+
+        SAFE_ARC_RELEASE(eventProperties);
+        SAFE_ARC_RELEASE(apiProperties);
+        SAFE_ARC_RELEASE(userProperties);
+
+        [self annotateEvent:event];
+
 
         [self annotateEvent:event];
 
