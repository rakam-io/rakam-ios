--- conflicted
+++ resolved
@@ -358,11 +358,8 @@
             [[_eventsData objectForKey:@"events"] addObject:event];
             [_eventsData setObject:[NSNumber numberWithLongLong:newId] forKey:@"max_id"];
 
-<<<<<<< HEAD
-=======
             AMPLITUDE_LOG(@"Logged %@ Event", event[@"event_type"]);
-            
->>>>>>> b3de3890
+
             if ([[_eventsData objectForKey:@"events"] count] >= kAMPEventMaxCount) {
                 // Delete old events if list starting to become too large to comfortably work with in memory
                 [[_eventsData objectForKey:@"events"] removeObjectsInRange:NSMakeRange(0, kAMPEventRemoveBatchSize)];
