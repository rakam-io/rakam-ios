//
// Amplitude.m

#ifndef AMPLITUDE_DEBUG
#define AMPLITUDE_DEBUG 0
#endif

#if AMPLITUDE_DEBUG
#   define AMPLITUDE_LOG(fmt, ...) NSLog(fmt, ##__VA_ARGS__)
#else
#   define AMPLITUDE_LOG(...)
#endif


#import "Amplitude.h"
#import "AMPLocationManagerDelegate.h"
#import "AMPARCMacros.h"
#import "AMPConstants.h"
#import "AMPDeviceInfo.h"
#import "AMPURLConnection.h"
#import <math.h>
#import <sys/socket.h>
#import <sys/sysctl.h>
#import <net/if.h>
#import <net/if_dl.h>
#import <CommonCrypto/CommonDigest.h>
#import <UIKit/UIKit.h>
#include <sys/types.h>
#include <sys/sysctl.h>

@interface Amplitude ()

@property (nonatomic, strong) NSOperationQueue *backgroundQueue;
@property (nonatomic, strong) NSOperationQueue *initializerQueue;
@property (nonatomic, strong) NSMutableDictionary *eventsData;
@property (nonatomic, assign) BOOL initialized;
@property (nonatomic, assign) BOOL sslPinningEnabled;
@property (nonatomic, assign) long long sessionId;

@end

NSString *const kAMPSessionStartEvent = @"session_start";
NSString *const kAMPSessionEndEvent = @"session_end";
NSString *const kAMPRevenueEvent = @"revenue_amount";

@implementation Amplitude {
    NSString *_eventsDataPath;
    NSMutableDictionary *_propertyList;
    NSString *_propertyListPath;

    BOOL _updateScheduled;
    BOOL _updatingCurrently;
    UIBackgroundTaskIdentifier _uploadTaskID;

    AMPDeviceInfo *_deviceInfo;
    BOOL _useAdvertisingIdForDeviceId;
    NSDictionary *_userProperties;
<<<<<<< HEAD

    CLLocation *_lastKnownLocation;
    BOOL _locationListeningEnabled;
    CLLocationManager *_locationManager;
    AMPLocationManagerDelegate *_locationManagerDelegate;

    BOOL _inForeground;
=======
    BOOL _backoffUpload;
    int _backoffUploadBatchSize;
>>>>>>> 6e2d0e36
}

#pragma clang diagnostic push
#pragma clang diagnostic ignored "-Warc-performSelector-leaks"
#pragma mark - Static methods

+ (Amplitude *)instance {
    static Amplitude *_instance = nil;
    static dispatch_once_t onceToken;
    dispatch_once(&onceToken, ^{
        _instance = [[self alloc] init];
    });
    return _instance;
}

+ (void)initializeApiKey:(NSString*) apiKey {
    [[Amplitude instance] initializeApiKey:apiKey];
}

+ (void)initializeApiKey:(NSString*) apiKey userId:(NSString*) userId {
    [[Amplitude instance] initializeApiKey:apiKey userId:userId];
}

+ (void)logEvent:(NSString*) eventType {
    [[Amplitude instance] logEvent:eventType];
}

+ (void)logEvent:(NSString*) eventType withEventProperties:(NSDictionary*) eventProperties {
    [[Amplitude instance] logEvent:eventType withEventProperties:eventProperties];
}

+ (void)logRevenue:(NSNumber*) amount {
    [[Amplitude instance] logRevenue:amount];
}

+ (void)logRevenue:(NSString*) productIdentifier quantity:(NSInteger) quantity price:(NSNumber*) price {
    [[Amplitude instance] logRevenue:productIdentifier quantity:quantity price:price];
}

+ (void)logRevenue:(NSString*) productIdentifier quantity:(NSInteger) quantity price:(NSNumber*) price receipt:(NSData*) receipt {
    [[Amplitude instance] logRevenue:productIdentifier quantity:quantity price:price receipt:receipt];
}

+ (void)uploadEvents {
    [[Amplitude instance] uploadEvents];
}

+ (void)setUserProperties:(NSDictionary*) userProperties {
    [[Amplitude instance] setUserProperties:userProperties];
}

+ (void)setUserId:(NSString*) userId {
    [[Amplitude instance] setUserId:userId];
}

+ (void)enableLocationListening {
    [[Amplitude instance] enableLocationListening];
}

+ (void)disableLocationListening {
    [[Amplitude instance] disableLocationListening];
}

+ (void)useAdvertisingIdForDeviceId {
    [[Amplitude instance] useAdvertisingIdForDeviceId];
}

+ (void)printEventsCount {
    [[Amplitude instance] printEventsCount];
}

+ (NSString*)getDeviceId {
    return [[Amplitude instance] getDeviceId];
}

+ (void)updateLocation
{
    [[Amplitude instance] updateLocation];
}


#pragma mark - Main class methods
- (id)init
{
    if (self = [super init]) {

#if AMPLITUDE_SSL_PINNING
        _sslPinningEnabled = YES;
#else
        _sslPinningEnabled = NO;
#endif

        _initialized = NO;
        _locationListeningEnabled = YES;
        _sessionId = -1;
        _updateScheduled = NO;
        _updatingCurrently = NO;
        _useAdvertisingIdForDeviceId = NO;
        _backoffUpload = NO;

        self.eventUploadThreshold = kAMPEventUploadThreshold;
        self.eventMaxCount = kAMPEventMaxCount;
        self.eventUploadMaxBatchSize = kAMPEventUploadMaxBatchSize;
        self.eventUploadPeriodSeconds = kAMPEventUploadPeriodSeconds;
        self.minTimeBetweenSessionsMillis = kAMPMinTimeBetweenSessionsMillis;
<<<<<<< HEAD
=======
        self.sessionTimeoutMillis = kAMPSessionTimeoutMillis;
        _backoffUploadBatchSize = self.eventUploadMaxBatchSize;
>>>>>>> 6e2d0e36

        _initializerQueue = [[NSOperationQueue alloc] init];
        _backgroundQueue = [[NSOperationQueue alloc] init];
        // Force method calls to happen in FIFO order by only allowing 1 concurrent operation
        [_backgroundQueue setMaxConcurrentOperationCount:1];
        // Ensure initialize finishes running asynchronously before other calls are run
        [_backgroundQueue setSuspended:YES];
        // Name the queue so runOnBackgroundQueue can tell which queue an operation is running
        _backgroundQueue.name = @"BACKGROUND";
        
        [_initializerQueue addOperationWithBlock:^{
            
            _deviceInfo = [[AMPDeviceInfo alloc] init];

            _uploadTaskID = UIBackgroundTaskInvalid;
            
            NSString *eventsDataDirectory = [NSSearchPathForDirectoriesInDomains(NSLibraryDirectory, NSUserDomainMask, YES) objectAtIndex: 0];
            
            _propertyListPath = SAFE_ARC_RETAIN([eventsDataDirectory stringByAppendingPathComponent:@"com.amplitude.plist"]);
            _eventsDataPath = SAFE_ARC_RETAIN([eventsDataDirectory stringByAppendingPathComponent:@"com.amplitude.archiveDict"]);

            [self upgradePrefs];

            // Load propertyList object
            _propertyList = SAFE_ARC_RETAIN([self deserializePList:_propertyListPath]);
            if (!_propertyList) {
                _propertyList = SAFE_ARC_RETAIN([NSMutableDictionary dictionary]);
                [_propertyList setObject:[NSNumber numberWithLongLong:0LL] forKey:@"max_id"];
                BOOL success = [self savePropertyList];
                if (!success) {
                    NSLog(@"ERROR: Unable to save propertyList to file on initialization");
                }
            } else {
                AMPLITUDE_LOG(@"Loaded from %@", _propertyListPath);
            }

            // Load eventData object
            _eventsData = SAFE_ARC_RETAIN([self unarchive:_eventsDataPath]);
            if (!_eventsData) {
                // Create new _eventsData object
                _eventsData = SAFE_ARC_RETAIN([NSMutableDictionary dictionary]);
                [_eventsData setObject:[NSMutableArray array] forKey:@"events"];
                [_eventsData setObject:[NSNumber numberWithLongLong:0LL] forKey:@"max_id"];
                BOOL success = [self saveEventsData];
                if (!success) {
                    NSLog(@"ERROR: Unable to save eventsData to file on initialization");
                }
            }

            [self initializeDeviceId];

            [_backgroundQueue setSuspended:NO];
        }];

        // CLLocationManager must be created on the main thread
        dispatch_async(dispatch_get_main_queue(), ^{
            Class CLLocationManager = NSClassFromString(@"CLLocationManager");
            _locationManager = [[CLLocationManager alloc] init];
            _locationManagerDelegate = [[AMPLocationManagerDelegate alloc] init];
            SEL setDelegate = NSSelectorFromString(@"setDelegate:");
            [_locationManager performSelector:setDelegate withObject:_locationManagerDelegate];
        });

        [self addObservers];
    }
    return self;
};

- (void) addObservers
{
    NSNotificationCenter *center = [NSNotificationCenter defaultCenter];
    [center addObserver:self
               selector:@selector(enterForeground)
                   name:UIApplicationWillEnterForegroundNotification
                 object:nil];
    [center addObserver:self
               selector:@selector(enterBackground)
                   name:UIApplicationDidEnterBackgroundNotification
                 object:nil];
}

- (void) removeObservers
{
    NSNotificationCenter *center = [NSNotificationCenter defaultCenter];
    [center removeObserver:self name:UIApplicationWillEnterForegroundNotification object:nil];
    [center removeObserver:self name:UIApplicationDidEnterBackgroundNotification object:nil];
}

- (void) dealloc {
    [self removeObservers];

    // Release properties
    SAFE_ARC_RELEASE(_apiKey);
    SAFE_ARC_RELEASE(_backgroundQueue);
    SAFE_ARC_RELEASE(_deviceId);
    SAFE_ARC_RELEASE(_eventsData);
    SAFE_ARC_RELEASE(_userId);

    // Release instance variables
    SAFE_ARC_RELEASE(_deviceInfo);
    SAFE_ARC_RELEASE(_eventsDataPath);
    SAFE_ARC_RELEASE(_initializerQueue);
    SAFE_ARC_RELEASE(_lastKnownLocation);
    SAFE_ARC_RELEASE(_locationManager);
    SAFE_ARC_RELEASE(_locationManagerDelegate);
    SAFE_ARC_RELEASE(_propertyList);
    SAFE_ARC_RELEASE(_propertyListPath);
    SAFE_ARC_RELEASE(_userProperties);

    SAFE_ARC_SUPER_DEALLOC();
}

- (void)initializeApiKey:(NSString*) apiKey
{
    [self initializeApiKey:apiKey userId:nil];
}

/**
 * Initialize Amplitude with a given apiKey and userId.
 */
- (void)initializeApiKey:(NSString*) apiKey userId:(NSString*) userId
{
    if (apiKey == nil) {
        NSLog(@"ERROR: apiKey cannot be nil in initializeApiKey:");
        return;
    }

    if (![self isArgument:apiKey validType:[NSString class] methodName:@"initializeApiKey:"]) {
        return;
    }
    if (userId != nil && ![self isArgument:userId validType:[NSString class] methodName:@"initializeApiKey:"]) {
        return;
    }

    if ([apiKey length] == 0) {
        NSLog(@"ERROR: apiKey cannot be blank in initializeApiKey:");
        return;
    }

    (void) SAFE_ARC_RETAIN(apiKey);
    SAFE_ARC_RELEASE(_apiKey);
    _apiKey = apiKey;
    
    [self runOnBackgroundQueue:^{
        @synchronized (_eventsData) {
            if (userId != nil) {
                [self setUserId:userId];
            } else {
                _userId = SAFE_ARC_RETAIN([_eventsData objectForKey:@"user_id"]);
            }
        }
    }];

    UIApplicationState state = [UIApplication sharedApplication].applicationState;
    if (state != UIApplicationStateBackground) {
        // If this is called while the app is running in the background, for example
        // via a push notification, don't call enterForeground
        [self enterForeground];
    }
    _initialized = YES;
}

- (void)initializeApiKey:(NSString*) apiKey userId:(NSString*) userId startSession:(BOOL)startSession
{
    [self initializeApiKey:apiKey userId:userId];
}

/**
 * Run a block in the background. If already in the background, run immediately.
 */
- (BOOL)runOnBackgroundQueue:(void (^)(void))block
{
    if ([[NSOperationQueue currentQueue].name isEqualToString:@"BACKGROUND"]) {
        AMPLITUDE_LOG(@"Already running in the background.");
        block();
        return NO;
    }
    else {
        [_backgroundQueue addOperationWithBlock:block];
        return YES;
    }
}

#pragma mark - logEvent

- (void)logEvent:(NSString*) eventType
{
    [self logEvent:eventType withEventProperties:nil];
}

- (void)logEvent:(NSString*) eventType withEventProperties:(NSDictionary*) eventProperties
{
    [self logEvent:eventType withEventProperties:eventProperties outOfSession:NO];
}

- (void)logEvent:(NSString*) eventType withEventProperties:(NSDictionary*) eventProperties outOfSession:(BOOL) outOfSession
{
    [self logEvent:eventType withEventProperties:eventProperties withApiProperties:nil withTimestamp:nil outOfSession:outOfSession];
}

- (void)logEvent:(NSString*) eventType withEventProperties:(NSDictionary*) eventProperties withApiProperties:(NSDictionary*) apiProperties withTimestamp:(NSNumber*) timestamp outOfSession:(BOOL) outOfSession
{
    if (_apiKey == nil) {
        NSLog(@"ERROR: apiKey cannot be nil or empty, set apiKey with initializeApiKey: before calling logEvent");
        return;
    }

    if (![self isArgument:eventType validType:[NSString class] methodName:@"logEvent"]) {
        return;
    }
    if (eventProperties != nil && ![self isArgument:eventProperties validType:[NSDictionary class] methodName:@"logEvent"]) {
        return;
    }

    if (timestamp == nil) {
        timestamp = [NSNumber numberWithLongLong:[[self currentTime] timeIntervalSince1970] * 1000];
    }
    
    [self runOnBackgroundQueue:^{
        
        NSMutableDictionary *event = [NSMutableDictionary dictionary];

        @synchronized (_eventsData) {

            // Respect the opt-out setting by not sending or storing any events.
            if ([[_eventsData objectForKey:@"opt_out"] boolValue])  {
                NSLog(@"User has opted out of tracking. Event %@ not logged.", eventType);
                return;
            }

            if (!outOfSession) {
                [self startOrContinueSession:timestamp];
            }

            // Increment _eventsData max_id
            long long newId = [[_eventsData objectForKey:@"max_id"] longLongValue] + 1;

            [event setValue:eventType forKey:@"event_type"];
            [event setValue:[NSNumber numberWithLongLong:newId] forKey:@"event_id"];
            [event setValue:[self replaceWithEmptyJSON:eventProperties] forKey:@"event_properties"];
            [event setValue:[self replaceWithEmptyJSON:apiProperties] forKey:@"api_properties"];
            [event setValue:[self replaceWithEmptyJSON:_userProperties] forKey:@"user_properties"];
            [event setValue:[NSNumber numberWithLongLong:outOfSession ? -1 : _sessionId] forKey:@"session_id"];
            [event setValue:timestamp forKey:@"timestamp"];

            [self annotateEvent:event];

            [[_eventsData objectForKey:@"events"] addObject:event];
            [_eventsData setObject:[NSNumber numberWithLongLong:newId] forKey:@"max_id"];

            AMPLITUDE_LOG(@"Logged %@ Event", event[@"event_type"]);

            unsigned long eventCount = [[_eventsData objectForKey:@"events"] count];
            if (eventCount >= self.eventMaxCount) {
                // Delete old events if list starting to become too large to comfortably work with in memory
                [[_eventsData objectForKey:@"events"] removeObjectsInRange:NSMakeRange(0, kAMPEventRemoveBatchSize)];
                eventCount -= kAMPEventRemoveBatchSize;
                [self saveEventsData];
            } else if ((eventCount % kAMPEventRemoveBatchSize) == 0 && eventCount >= kAMPEventRemoveBatchSize) {
                [self saveEventsData];
            }

            if ((eventCount % self.eventUploadThreshold) == 0 && eventCount >= self.eventUploadThreshold) {
                [self uploadEvents];
            } else {
                [self uploadEventsWithDelay:self.eventUploadPeriodSeconds];
            }

        }

    }];
}

- (void)annotateEvent:(NSMutableDictionary*) event
{
    [event setValue:_userId forKey:@"user_id"];
    [event setValue:_deviceId forKey:@"device_id"];
    [event setValue:kAMPPlatform forKey:@"platform"];
    [event setValue:_deviceInfo.appVersion forKey:@"version_name"];
    [event setValue:_deviceInfo.osName forKey:@"os_name"];
    [event setValue:_deviceInfo.osVersion forKey:@"os_version"];
    [event setValue:_deviceInfo.model forKey:@"device_model"];
    [event setValue:_deviceInfo.manufacturer forKey:@"device_manufacturer"];
    [event setValue:_deviceInfo.carrier forKey:@"carrier"];
    [event setValue:_deviceInfo.country forKey:@"country"];
    [event setValue:_deviceInfo.language forKey:@"language"];
    NSDictionary *library = @{
        @"name": kAMPLibrary,
        @"version": kAMPVersion
    };
    [event setValue:library forKey:@"library"];

    NSMutableDictionary *apiProperties = [event valueForKey:@"api_properties"];

    NSString* advertiserID = _deviceInfo.advertiserID;
    if (advertiserID) {
        [apiProperties setValue:advertiserID forKey:@"ios_idfa"];
    }
    NSString* vendorID = _deviceInfo.vendorID;
    if (vendorID) {
        [apiProperties setValue:vendorID forKey:@"ios_idfv"];
    }
    
    if (_lastKnownLocation != nil) {
        @synchronized (_locationManager) {
            NSMutableDictionary *location = [NSMutableDictionary dictionary];

            // Need to use NSInvocation because coordinate selector returns a C struct
            SEL coordinateSelector = NSSelectorFromString(@"coordinate");
            NSMethodSignature *coordinateMethodSignature = [_lastKnownLocation methodSignatureForSelector:coordinateSelector];
            NSInvocation *coordinateInvocation = [NSInvocation invocationWithMethodSignature:coordinateMethodSignature];
            [coordinateInvocation setTarget:_lastKnownLocation];
            [coordinateInvocation setSelector:coordinateSelector];
            [coordinateInvocation invoke];
            CLLocationCoordinate2D lastKnownLocationCoordinate;
            [coordinateInvocation getReturnValue:&lastKnownLocationCoordinate];

            [location setValue:[NSNumber numberWithDouble:lastKnownLocationCoordinate.latitude] forKey:@"lat"];
            [location setValue:[NSNumber numberWithDouble:lastKnownLocationCoordinate.longitude] forKey:@"lng"];

            [apiProperties setValue:location forKey:@"location"];
        }
    }
}

#pragma mark - logRevenue

// amount is a double in units of dollars
// ex. $3.99 would be passed as [NSNumber numberWithDouble:3.99]
- (void)logRevenue:(NSNumber*) amount
{
    [self logRevenue:nil quantity:1 price:amount];
}


- (void)logRevenue:(NSString*) productIdentifier quantity:(NSInteger) quantity price:(NSNumber*) price
{
    [self logRevenue:productIdentifier quantity:quantity price:price receipt:nil];
}


- (void)logRevenue:(NSString*) productIdentifier quantity:(NSInteger) quantity price:(NSNumber*) price receipt:(NSData*) receipt
{
    if (_apiKey == nil) {
        NSLog(@"ERROR: apiKey cannot be nil or empty, set apiKey with initializeApiKey: before calling logRevenue:");
        return;
    }
    if (![self isArgument:price validType:[NSNumber class] methodName:@"logRevenue:"]) {
        return;
    }
    NSDictionary *apiProperties = [NSMutableDictionary dictionary];
    [apiProperties setValue:kAMPRevenueEvent forKey:@"special"];
    [apiProperties setValue:productIdentifier forKey:@"productId"];
    [apiProperties setValue:[NSNumber numberWithInteger:quantity] forKey:@"quantity"];
    [apiProperties setValue:price forKey:@"price"];

    if ([receipt respondsToSelector:@selector(base64EncodedStringWithOptions:)]) {
        [apiProperties setValue:[receipt base64EncodedStringWithOptions:0] forKey:@"receipt"];
    } else {
#pragma clang diagnostic push
#pragma clang diagnostic ignored "-Wdeprecated"
        [apiProperties setValue:[receipt base64Encoding] forKey:@"receipt"];
#pragma clang diagnostic pop
    }

    [self logEvent:kAMPRevenueEvent withEventProperties:nil withApiProperties:apiProperties withTimestamp:nil outOfSession:NO];
}

#pragma mark - Upload events

- (void)uploadEventsWithDelay:(int) delay
{
    if (!_updateScheduled) {
        _updateScheduled = YES;
        
        [_backgroundQueue addOperationWithBlock:^{
            [self performSelector:@selector(uploadEventsInBackground) withObject:nil afterDelay:delay];
        }];
    }
}

- (void)uploadEventsInBackground
{
    _updateScheduled = NO;
    [self uploadEvents];
}

- (void)uploadEvents
{
    int limit = _backoffUpload ? _backoffUploadBatchSize : self.eventUploadMaxBatchSize;
    [self uploadEventsWithLimit:limit];
}

- (void)uploadEventsWithLimit:(int) limit
{
    if (_apiKey == nil) {
        NSLog(@"ERROR: apiKey cannot be nil or empty, set apiKey with initializeApiKey: before calling uploadEvents:");
        return;
    }

    @synchronized ([Amplitude class]) {
        if (_updatingCurrently) {
            return;
        }
        _updatingCurrently = YES;
    }
    
    [self runOnBackgroundQueue:^{
        
        @synchronized (_eventsData) {
            // Don't communicate with the server if the user has opted out.
            if ([[_eventsData objectForKey:@"opt_out"] boolValue])  {
                _updatingCurrently = NO;
                return;
            }

            NSMutableArray *events = [_eventsData objectForKey:@"events"];
            long long numEvents = limit > 0 ? fminl([events count], limit) : [events count];
            if (numEvents == 0) {
                _updatingCurrently = NO;
                return;
            }
            NSArray *uploadEvents = [events subarrayWithRange:NSMakeRange(0, (int) numEvents)];
            long long lastEventIDUploaded = [[[uploadEvents lastObject] objectForKey:@"event_id"] longLongValue];
            NSError *error = nil;
            NSData *eventsDataLocal = nil;
            @try {
                eventsDataLocal = [NSJSONSerialization dataWithJSONObject:[self makeJSONSerializable:uploadEvents] options:0 error:&error];
            }
            @catch (NSException *exception) {
                NSLog(@"ERROR: NSJSONSerialization error: %@", exception.reason);
                _updatingCurrently = NO;
                return;
            }
            if (error != nil) {
                NSLog(@"ERROR: NSJSONSerialization error: %@", error);
                _updatingCurrently = NO;
                return;
            }
            if (eventsDataLocal) {
                NSString *eventsString = SAFE_ARC_AUTORELEASE([[NSString alloc] initWithData:eventsDataLocal encoding:NSUTF8StringEncoding]);
                [self makeEventUploadPostRequest:kAMPEventLogUrl events:eventsString lastEventIDUploaded:lastEventIDUploaded];
           }
        }

    }];
}

- (void)makeEventUploadPostRequest:(NSString*) url events:(NSString*) events lastEventIDUploaded:(long long) lastEventIDUploaded
{
    NSMutableURLRequest *request =[NSMutableURLRequest requestWithURL:[NSURL URLWithString:url]];
    [request setTimeoutInterval:60.0];

    NSString *apiVersionString = [[NSNumber numberWithInt:kAMPApiVersion] stringValue];

    NSMutableData *postData = [[NSMutableData alloc] init];
    [postData appendData:[@"v=" dataUsingEncoding:NSUTF8StringEncoding]];
    [postData appendData:[apiVersionString dataUsingEncoding:NSUTF8StringEncoding]];
    [postData appendData:[@"&client=" dataUsingEncoding:NSUTF8StringEncoding]];
    [postData appendData:[_apiKey dataUsingEncoding:NSUTF8StringEncoding]];
    [postData appendData:[@"&e=" dataUsingEncoding:NSUTF8StringEncoding]];
    [postData appendData:[[self urlEncodeString:events] dataUsingEncoding:NSUTF8StringEncoding]];

    // Add timestamp of upload
    [postData appendData:[@"&upload_time=" dataUsingEncoding:NSUTF8StringEncoding]];
    NSString *timestampString = [[NSNumber numberWithLongLong:[[self currentTime] timeIntervalSince1970] * 1000] stringValue];
    [postData appendData:[timestampString dataUsingEncoding:NSUTF8StringEncoding]];

    // Add checksum
    [postData appendData:[@"&checksum=" dataUsingEncoding:NSUTF8StringEncoding]];
    NSString *checksumData = [NSString stringWithFormat: @"%@%@%@%@", apiVersionString, _apiKey, events, timestampString];
    NSString *checksum = [self md5HexDigest: checksumData];
    [postData appendData:[checksum dataUsingEncoding:NSUTF8StringEncoding]];

    [request setHTTPMethod:@"POST"];
    [request setValue:@"application/x-www-form-urlencoded" forHTTPHeaderField:@"Content-Type"];
    [request setValue:[NSString stringWithFormat:@"%lu", (unsigned long)[postData length]] forHTTPHeaderField:@"Content-Length"];

    [request setHTTPBody:postData];
    AMPLITUDE_LOG(@"Events: %@", events);

    SAFE_ARC_RELEASE(postData);

    // If pinning is enabled, use the AMPURLConnection that handles it.
#if AMPLITUDE_SSL_PINNING
    id Connection = (self.sslPinningEnabled ? [AMPURLConnection class] : [NSURLConnection class]);
#else
    id Connection = [NSUrlConnection class];
#endif
    [Connection sendAsynchronousRequest:request queue:_backgroundQueue completionHandler:^(NSURLResponse *response, NSData *data, NSError *error) {
        BOOL uploadSuccessful = NO;
        NSHTTPURLResponse *httpResponse = (NSHTTPURLResponse*)response;
        if (response != nil) {
            if ([httpResponse statusCode] == 200) {
                NSString *result = [[NSString alloc] initWithData:data encoding:NSUTF8StringEncoding];
                if ([result isEqualToString:@"success"]) {
                    // success, remove existing events from dictionary
                    uploadSuccessful = YES;
                    @synchronized (_eventsData) {
                        long long numberToRemove = 0;
                        long long i = 0;
                        for (id event in [_eventsData objectForKey:@"events"]) {
                            i++;
                            if ([[event objectForKey:@"event_id"] longLongValue] == lastEventIDUploaded) {
                                numberToRemove = i;
                                break;
                            }
                        }
                        [[_eventsData objectForKey:@"events"] removeObjectsInRange:NSMakeRange(0, (int) numberToRemove)];
                    }
                } else if ([result isEqualToString:@"invalid_api_key"]) {
                    NSLog(@"ERROR: Invalid API Key, make sure your API key is correct in initializeApiKey:");
                } else if ([result isEqualToString:@"bad_checksum"]) {
                    NSLog(@"ERROR: Bad checksum, post request was mangled in transit, will attempt to reupload later");
                } else if ([result isEqualToString:@"request_db_write_failed"]) {
                    NSLog(@"ERROR: Couldn't write to request database on server, will attempt to reupload later");
                } else {
                    NSLog(@"ERROR: %@, will attempt to reupload later", result);
                }
                SAFE_ARC_RELEASE(result);
            } else if ([httpResponse statusCode] == 413) {
                // If blocked by one massive event, drop it
                if (_backoffUpload && _backoffUploadBatchSize == 1) {
                    [[_eventsData objectForKey:@"events"] removeObjectAtIndex:0];
                    [self saveEventsData];
                }

                // server complained about length of request, backoff and try again
                _backoffUpload = YES;
                int numEvents = fminl([[_eventsData objectForKey:@"events"] count], _backoffUploadBatchSize);
                _backoffUploadBatchSize = (int)ceilf(numEvents / 2.0f);
                AMPLITUDE_LOG(@"Request too large, will decrease size and attempt to reupload");
                _updatingCurrently = NO;
                [self uploadEventsWithLimit:_backoffUploadBatchSize];

            } else {
                NSLog(@"ERROR: Connection response received:%ld, %@", (long)[httpResponse statusCode],
                    SAFE_ARC_AUTORELEASE([[NSString alloc] initWithData:data encoding:NSUTF8StringEncoding]));
            }
        } else if (error != nil) {
            if ([error code] == -1009) {
                AMPLITUDE_LOG(@"No internet connection (not connected to internet), unable to upload events");
            } else if ([error code] == -1003) {
                AMPLITUDE_LOG(@"No internet connection (hostname not found), unable to upload events");
            } else if ([error code] == -1001) {
                AMPLITUDE_LOG(@"No internet connection (request timed out), unable to upload events");
            } else {
                NSLog(@"ERROR: Connection error:%@", error);
            }
        } else {
            NSLog(@"ERROR: response empty, error empty for NSURLConnection");
        }

        [self saveEventsData];

        _updatingCurrently = NO;

        if (uploadSuccessful && [[_eventsData objectForKey:@"events"] count] > self.eventUploadThreshold) {
            int limit = _backoffUpload ? _backoffUploadBatchSize : 0;
            [self uploadEventsWithLimit:limit];

        } else if (_uploadTaskID != UIBackgroundTaskInvalid) {
            if (uploadSuccessful) {
                _backoffUpload = NO;
                _backoffUploadBatchSize = self.eventUploadMaxBatchSize;
            }

            // Upload finished, allow background task to be ended
            [[UIApplication sharedApplication] endBackgroundTask:_uploadTaskID];
            _uploadTaskID = UIBackgroundTaskInvalid;
        }
    }];
}

#pragma mark - application lifecycle methods

- (void)enterForeground
{
    [self updateLocation];

    NSNumber* now = [NSNumber numberWithLongLong:[[self currentTime] timeIntervalSince1970] * 1000];

    // Stop uploading
    if (_uploadTaskID != UIBackgroundTaskInvalid) {
        [[UIApplication sharedApplication] endBackgroundTask:_uploadTaskID];
        _uploadTaskID = UIBackgroundTaskInvalid;
    }
    [self runOnBackgroundQueue:^{
        [self startOrContinueSession:now];
        _inForeground = YES;
        [self uploadEvents];
    }];
}

- (void)enterBackground
{
    NSNumber* now = [NSNumber numberWithLongLong:[[self currentTime] timeIntervalSince1970] * 1000];

    // Stop uploading
    if (_uploadTaskID != UIBackgroundTaskInvalid) {
        [[UIApplication sharedApplication] endBackgroundTask:_uploadTaskID];
    }
    _uploadTaskID = [[UIApplication sharedApplication] beginBackgroundTaskWithExpirationHandler:^{
        //Took too long, manually stop
        if (_uploadTaskID != UIBackgroundTaskInvalid) {
            [[UIApplication sharedApplication] endBackgroundTask:_uploadTaskID];
            _uploadTaskID = UIBackgroundTaskInvalid;
        }
    }];
    [self runOnBackgroundQueue:^{
        _inForeground = NO;
        [self refreshSessionTime:now];
        [self saveEventsData];
        [self uploadEventsWithLimit:0];
    }];
}

#pragma mark - Sessions

/**
 * Creates a new session if we are in the background and
 * the current session is expired or if there is no current session ID].
 * Otherwise extends the session.
 *
 * Returns true of a new session was created.
 */
- (BOOL)startOrContinueSession:(NSNumber*) timestamp
{
    @synchronized (_eventsData) {
        if (!_inForeground) {
            if ([self inSession]) {
                if ([self isWithinMinTimeBetweenSessions:timestamp]) {
                    [self refreshSessionTime:timestamp];
                    return FALSE;
                }
                [self startNewSession:timestamp];
                return TRUE;
            }
            // no current session, check for previous session
            if ([self isWithinMinTimeBetweenSessions:timestamp]) {
                // extract session id
                long long previousSessionId = [self previousSessionId];
                if (previousSessionId == -1) {
                    [self startNewSession:timestamp];
                    return TRUE;
                }
                // extend previous session
                [self setSessionId:previousSessionId];
                [self refreshSessionTime:timestamp];
                return FALSE;
            } else {
                [self startNewSession:timestamp];
                return TRUE;
            }
        }
        // not creating a session means we should continue the session
        [self refreshSessionTime:timestamp];
        return FALSE;
    }
}

- (void)startNewSession:(NSNumber*) timestamp
{
    if (_trackingSessionEvents) {
        [self sendSessionEvent:kAMPSessionEndEvent];
    }
    [self setSessionId:[timestamp longLongValue]];
    [self refreshSessionTime:timestamp];
    if (_trackingSessionEvents) {
        [self sendSessionEvent:kAMPSessionStartEvent];
    }
}

- (void)sendSessionEvent:(NSString*) sessionEvent
{
    if (_apiKey == nil) {
        NSLog(@"ERROR: apiKey cannot be nil or empty, set apiKey with initializeApiKey: before sending session event");
        return;
    }

    if (![self inSession]) {
        return;
    }

    NSMutableDictionary *apiProperties = [NSMutableDictionary dictionary];
    [apiProperties setValue:sessionEvent forKey:@"special"];
    NSNumber* timestamp = [self lastEventTime];
    [self logEvent:sessionEvent withEventProperties:nil withApiProperties:apiProperties withTimestamp:timestamp outOfSession:NO];
}

- (BOOL)inSession
{
    return _sessionId >= 0;
}

- (BOOL)isWithinMinTimeBetweenSessions:(NSNumber*) timestamp
{
    @synchronized (_eventsData) {
        NSNumber *previousSessionTime = [self lastEventTime];
        long long timeDelta = [timestamp longLongValue] - [previousSessionTime longLongValue];
        
        return timeDelta < self.minTimeBetweenSessionsMillis;
    }
}

/**
 * Sets the session ID in memory and persists it to disk.
 */
- (void)setSessionId:(long long) timestamp
{
    @synchronized (_eventsData) {
        _sessionId = timestamp;
        [self setPreviousSessionId:_sessionId];
    }
}

/**
 * Update the session timer if there's a running session.
 */
- (void)refreshSessionTime:(NSNumber*) timestamp
{
    if (![self inSession]) {
        return;
    }
    [self setLastEventTime:timestamp];
}

- (void)setPreviousSessionId:(long long) previousSessionId
{
    @synchronized (_eventsData) {
        [_eventsData setValue:[NSNumber numberWithLongLong:previousSessionId] forKey:@"previous_session_id"];
    }
}

- (long long)previousSessionId
{
    @synchronized (_eventsData) {
        NSNumber* previousSessionId = _eventsData[@"previous_session_id"];
        if (previousSessionId == nil) {
            return -1;
        }
        return [previousSessionId longLongValue];
    }
}

- (void)setLastEventTime:(NSNumber*) timestamp
{
    @synchronized (_eventsData) {
        [_eventsData setValue:timestamp forKey:@"previous_session_time"];
    }
}

- (NSNumber*)lastEventTime
{
    @synchronized (_eventsData) {
        return _eventsData[@"previous_session_time"];
    }
}

- (void)startSession
{
    return;
}

#pragma mark - configurations

- (void)setUserProperties:(NSDictionary*) userProperties
{
    [self setUserProperties:userProperties replace:NO];
}

- (void)setUserProperties:(NSDictionary*) userProperties replace:(BOOL) replace
{
    if (![self isArgument:userProperties validType:[NSDictionary class] methodName:@"setUserProperties:"]) {
        return;
    }

    (void) SAFE_ARC_RETAIN(userProperties);

    // Merge the given properties into the existing set if not asked to replace.
    if (!replace && _userProperties) {
        NSMutableDictionary *mergedProperties = [_userProperties mutableCopy];
        [mergedProperties addEntriesFromDictionary:userProperties];

        (void) SAFE_ARC_AUTORELEASE(userProperties);
        userProperties = mergedProperties;
    }

    (void) SAFE_ARC_AUTORELEASE(_userProperties);
    _userProperties = userProperties;
}

- (void)setUserId:(NSString*) userId
{
    if (![self isArgument:userId validType:[NSString class] methodName:@"setUserId:"]) {
        return;
    }
    
    [self runOnBackgroundQueue:^{
        (void) SAFE_ARC_RETAIN(userId);
        SAFE_ARC_RELEASE(_userId);
        _userId = userId;
        @synchronized (_eventsData) {
            [_eventsData setObject:_userId forKey:@"user_id"];
            [self saveEventsData];
        }
    }];
}

- (void)setOptOut:(BOOL)enabled
{
    [self runOnBackgroundQueue:^{
        @synchronized (_eventsData) {
            [_eventsData setObject:[NSNumber numberWithBool:enabled] forKey:@"opt_out"];
            [self saveEventsData];
        }
    }];
}

- (void)setEventUploadMaxBatchSize:(int) eventUploadMaxBatchSize
{
    _eventUploadMaxBatchSize = eventUploadMaxBatchSize;
    _backoffUploadBatchSize = eventUploadMaxBatchSize;
}

- (BOOL)optOut
{
    return [_eventsData[@"opt_out"] boolValue];
}

#pragma mark - location methods

- (void)updateLocation
{
    if (_locationListeningEnabled) {
        CLLocation *location = [_locationManager location];
        @synchronized (_locationManager) {
            if (location != nil) {
                (void) SAFE_ARC_RETAIN(location);
                SAFE_ARC_RELEASE(_lastKnownLocation);
                _lastKnownLocation = location;
            }
        }
    }
}

- (void)enableLocationListening
{
    _locationListeningEnabled = YES;
    [self updateLocation];
}

- (void)disableLocationListening
{
    _locationListeningEnabled = NO;
}

- (void)useAdvertisingIdForDeviceId
{
    _useAdvertisingIdForDeviceId = YES;
}

#pragma mark - Getters for device data
- (NSString*) getDeviceId
{
    return _deviceId;
}

- (NSString*) initializeDeviceId
{
    @synchronized (_eventsData) {
        if (_deviceId == nil) {
            _deviceId = SAFE_ARC_RETAIN([_eventsData objectForKey:@"device_id"]);
            if (_deviceId == nil ||
                [_deviceId isEqualToString:@"e3f5536a141811db40efd6400f1d0a4e"] ||
                [_deviceId isEqualToString:@"04bab7ee75b9a58d39b8dc54e8851084"]) {
                _deviceId = SAFE_ARC_RETAIN([self _getDeviceId]);
                [_eventsData setObject:_deviceId forKey:@"device_id"];
            }
        }
    }
    return _deviceId;
}

- (NSString*)_getDeviceId
{
    NSString *deviceId = nil;
    if (_useAdvertisingIdForDeviceId) {
        deviceId = SAFE_ARC_AUTORELEASE(_deviceInfo.advertiserID);
    }

    // return identifierForVendor
    if (!deviceId) {
        deviceId = SAFE_ARC_AUTORELEASE(_deviceInfo.vendorID);
    }

    if (!deviceId) {
        // Otherwise generate random ID
        deviceId = SAFE_ARC_AUTORELEASE(_deviceInfo.generateUUID);
    }
    return deviceId;
}

- (NSDictionary*)replaceWithEmptyJSON:(NSDictionary*) dictionary
{
    return dictionary == nil ? [NSMutableDictionary dictionary] : dictionary;
}

- (id) makeJSONSerializable:(id) obj
{
    if (obj == nil) {
        return [NSNull null];
    }
    if ([obj isKindOfClass:[NSString class]] ||
        [obj isKindOfClass:[NSNull class]]) {
        return obj;
    }
    if ([obj isKindOfClass:[NSNumber class]]) {
        if (!isfinite([obj floatValue])) {
            return [NSNull null];
        } else {
            return obj;
        }
    }
    if ([obj isKindOfClass:[NSDate class]]) {
        return [obj description];
    }
    if ([obj isKindOfClass:[NSArray class]]) {
        NSMutableArray *arr = [NSMutableArray array];
        id objCopy = [obj copy];
        for (id i in objCopy) {
            [arr addObject:[self makeJSONSerializable:i]];
        }
        return [NSArray arrayWithArray:arr];
    }
    if ([obj isKindOfClass:[NSDictionary class]]) {
        NSMutableDictionary *dict = [NSMutableDictionary dictionary];
        id objCopy = [obj copy];
        for (id key in objCopy) {
            NSString *coercedKey;
            if (![key isKindOfClass:[NSString class]]) {
                coercedKey = [key description];
                NSLog(@"WARNING: Non-string property key, received %@, coercing to %@", [key class], coercedKey);
            } else {
                coercedKey = key;
            }
            dict[coercedKey] = [self makeJSONSerializable:objCopy[key]];
        }
        return [NSDictionary dictionaryWithDictionary:dict];
    }
    NSString *str = [obj description];
    NSLog(@"WARNING: Invalid property value type, received %@, coercing to %@", [obj class], str);
    return str;
}


- (BOOL)isArgument:(id) argument validType:(Class) class methodName:(NSString*) methodName
{
    if ([argument isKindOfClass:class]) {
        return YES;
    } else {
        NSLog(@"ERROR: Invalid type argument to method %@, expected %@, received %@, ", methodName, class, [argument class]);
        return NO;
    }
}

- (NSString*)md5HexDigest:(NSString*)input
{
    const char* str = [input UTF8String];
    unsigned char result[CC_MD5_DIGEST_LENGTH];
    CC_MD5(str, (CC_LONG) strlen(str), result);

    NSMutableString *ret = [NSMutableString stringWithCapacity:CC_MD5_DIGEST_LENGTH*2];
    for(int i = 0; i<CC_MD5_DIGEST_LENGTH; i++) {
        [ret appendFormat:@"%02x",result[i]];
    }
    return ret;
}

- (NSString*)urlEncodeString:(NSString*) string
{
    NSString *newString;
#if __has_feature(objc_arc)
    newString = (__bridge_transfer NSString*)
    CFURLCreateStringByAddingPercentEscapes(kCFAllocatorDefault,
                                            (__bridge CFStringRef)string,
                                            NULL,
                                            CFSTR(":/?#[]@!$ &'()*+,;=\"<>%{}|\\^~`"),
                                            CFStringConvertNSStringEncodingToEncoding(NSUTF8StringEncoding));
#else
    newString = NSMakeCollectable(CFURLCreateStringByAddingPercentEscapes(kCFAllocatorDefault,
                                                                          (CFStringRef)string,
                                                                          NULL,
                                                                          CFSTR(":/?#[]@!$ &'()*+,;=\"<>%{}|\\^~`"),
                                                                          CFStringConvertNSStringEncodingToEncoding(NSUTF8StringEncoding)));
    SAFE_ARC_AUTORELEASE(newString);
#endif
    if (newString) {
        return newString;
    }
    return @"";
}

- (NSDate*) currentTime
{
    return [NSDate date];
}

- (void)printEventsCount
{
    NSLog(@"Events count:%ld", (long) [[_eventsData objectForKey:@"events"] count]);
}

#pragma mark - Compatibility


/**
 * Move all preference data from the legacy name to the new, static name if needed.
 *
 * Data used to be in the NSCachesDirectory, which would sometimes be cleared unexpectedly,
 * resulting in data loss. We move the data from NSCachesDirectory to the current
 * location in NSLibraryDirectory.
 *
 */
- (BOOL)upgradePrefs
{
    // Copy any old data files to new file paths
    NSString *oldEventsDataDirectory = [NSSearchPathForDirectoriesInDomains(NSCachesDirectory, NSUserDomainMask, YES) objectAtIndex: 0];
    NSString *oldPropertyListPath = [oldEventsDataDirectory stringByAppendingPathComponent:@"com.amplitude.plist"];
    NSString *oldEventsDataPath = [oldEventsDataDirectory stringByAppendingPathComponent:@"com.amplitude.archiveDict"];
    BOOL success = [self moveFileIfNotExists:oldPropertyListPath to:_propertyListPath];
    success &= [self moveFileIfNotExists:oldEventsDataPath to:_eventsDataPath];
    return success;
}

#pragma mark - Filesystem

- (BOOL)saveEventsData
{
    @synchronized (_eventsData) {
        BOOL success = [self archive:_eventsData toFile:_eventsDataPath];
        if (!success) {
            NSLog(@"ERROR: Unable to save eventsData to file");
        }
        return success;
    }
}

- (BOOL)savePropertyList {
    @synchronized (_propertyList) {
        BOOL success = [self serializePList:_propertyList toFile:_propertyListPath];
        if (!success) {
            NSLog(@"Error: Unable to save propertyList to file");
        }
        return success;
    }
}

- (id)deserializePList:(NSString*)path {
    if ([[NSFileManager defaultManager] fileExistsAtPath:path]) {
        NSData *pListData = [[NSFileManager defaultManager] contentsAtPath:path];
        if (pListData != nil) {
            NSError *error = nil;
            NSMutableDictionary *pList = (NSMutableDictionary *)[NSPropertyListSerialization
                                                                   propertyListWithData:pListData
                                                                   options:NSPropertyListMutableContainersAndLeaves
                                                                   format:NULL error:&error];
            if (error == nil) {
                return pList;
            } else {
                NSLog(@"ERROR: propertyList deserialization error:%@", error);
                error = nil;
                [[NSFileManager defaultManager] removeItemAtPath:path error:&error];
                if (error != nil) {
                    NSLog(@"ERROR: Can't remove corrupt propertyList file:%@", error);
                }
            }
        }
    }
    return nil;
}

- (BOOL)serializePList:(id)data toFile:(NSString*)path {
    NSError *error = nil;
    NSData *propertyListData = [NSPropertyListSerialization
                                dataWithPropertyList:data
                                format:NSPropertyListXMLFormat_v1_0
                                options:0 error:&error];
    if (error == nil) {
        if (propertyListData != nil) {
            BOOL success = [propertyListData writeToFile:path atomically:YES];
            if (!success) {
                NSLog(@"ERROR: Unable to save propertyList to file");
            }
            return success;
        } else {
            NSLog(@"ERROR: propertyListData is nil");
        }
    } else {
        NSLog(@"ERROR: Unable to serialize propertyList:%@", error);
    }
    return FALSE;

}

- (id)unarchive:(NSString*)path {
    if ([[NSFileManager defaultManager] fileExistsAtPath:path]) {
        @try {
            id data = [NSKeyedUnarchiver unarchiveObjectWithFile:path];
            return data;
        }
        @catch (NSException *e) {
            NSLog(@"EXCEPTION: Corrupt file %@: %@", [e name], [e reason]);
            NSError *error = nil;
            [[NSFileManager defaultManager] removeItemAtPath:path error:&error];
            if (error != nil) {
                NSLog(@"ERROR: Can't remove corrupt archiveDict file:%@", error);
            }
        }
    }
    return nil;
}

- (BOOL)archive:(id) obj toFile:(NSString*)path {
    return [NSKeyedArchiver archiveRootObject:obj toFile:path];
}

- (BOOL)moveFileIfNotExists:(NSString*)from to:(NSString*)to
{
    NSFileManager *fileManager = [NSFileManager defaultManager];
    NSError *error;
    if (![fileManager fileExistsAtPath:to] &&
        [fileManager fileExistsAtPath:from]) {
        if ([fileManager copyItemAtPath:from toPath:to error:&error]) {
            AMPLITUDE_LOG(@"INFO: copied %@ to %@", from, to);
            [fileManager removeItemAtPath:from error:NULL];
        } else {
            AMPLITUDE_LOG(@"WARN: Copy from %@ to %@ failed: %@", from, to, error);
            return false;
        }
    }
    return true;
}

#pragma clang diagnostic pop
@end<|MERGE_RESOLUTION|>--- conflicted
+++ resolved
@@ -55,7 +55,6 @@
     AMPDeviceInfo *_deviceInfo;
     BOOL _useAdvertisingIdForDeviceId;
     NSDictionary *_userProperties;
-<<<<<<< HEAD
 
     CLLocation *_lastKnownLocation;
     BOOL _locationListeningEnabled;
@@ -63,10 +62,9 @@
     AMPLocationManagerDelegate *_locationManagerDelegate;
 
     BOOL _inForeground;
-=======
+
     BOOL _backoffUpload;
     int _backoffUploadBatchSize;
->>>>>>> 6e2d0e36
 }
 
 #pragma clang diagnostic push
@@ -172,11 +170,7 @@
         self.eventUploadMaxBatchSize = kAMPEventUploadMaxBatchSize;
         self.eventUploadPeriodSeconds = kAMPEventUploadPeriodSeconds;
         self.minTimeBetweenSessionsMillis = kAMPMinTimeBetweenSessionsMillis;
-<<<<<<< HEAD
-=======
-        self.sessionTimeoutMillis = kAMPSessionTimeoutMillis;
         _backoffUploadBatchSize = self.eventUploadMaxBatchSize;
->>>>>>> 6e2d0e36
 
         _initializerQueue = [[NSOperationQueue alloc] init];
         _backgroundQueue = [[NSOperationQueue alloc] init];
