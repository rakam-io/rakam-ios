--- conflicted
+++ resolved
@@ -12,11 +12,8 @@
 #import "Amplitude.h"
 #import "Amplitude+Test.h"
 #import "BaseTestCase.h"
-<<<<<<< HEAD
 #import "AMPConstants.h"
-=======
 #import "AMPUtils.h"
->>>>>>> 89bbd3dc
 
 @interface SetupTests : BaseTestCase
 
