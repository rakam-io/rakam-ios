## Unreleased

<<<<<<< HEAD
* Add support for setting groups for users and events. See [Readme](https://github.com/amplitude/Amplitude-iOS#setting-groups) for more information.
=======
* Add helper method `getSessionId` to expose the current sessionId value.
* Add logRevenueV2 and new Revenue class to support logging revenue events with properties, and revenue type. See [Readme](https://github.com/amplitude/Amplitude-iOS#tracking-revenue) for more info.
>>>>>>> 33e41a48

## 3.6.0 (March 28, 2016)

* Add support for prepend user property operation.
* Fix support for 32-bit devices. Switch to using sqlite3.0, and cast return values from sqlite3.
* Add support for logging events to multiple Amplitude apps. See [Readme](https://github.com/amplitude/Amplitude-iOS#tracking-events-to-multiple-amplitude-apps) for details.

## 3.5.0 (January 15, 2016)

* Add ability to clear all user properties.

## 3.4.1 (December 31, 2015)

* Guarding AMPDatabaseHelper logging with a debug flag.

## 3.4.0 (December 29, 2015)

* Remove dependency on FMDB, use built-in SQLite3 library.
* Updated DeviceInfo platform strings, added iPhone 6s, iPhone 6s Plus, iPod Touch 6G.
* Fix bug to make sure events can be serialized before saving.

## 3.3.0 (December 15, 2015)

* Add support for append user property operation.
* Add ability to force the SDK to update with the user's latest location.

## 3.2.1 (November 11, 2015)

* Handle NaNs and exceptions from NSJSONSerialization during event data migration.
* Fix bug where logEvent checks session when logging start/end session events.
* Update DatabaseHelper to work with long longs instead of longs.

## 3.2.0 (October 20, 2015)

* Add ability to set custom deviceId.
* Add support for user property operations (set, setOnce, add, unset).
* Add ability to go offline (disable sending logged events to server).
* Fix bug where event and identify queues are not truncated if eventMaxCount is less than eventRemoveBatchSize.
* Fix bug where fetching nil/null values from database causes crash.

## 3.1.1 (October 8, 2015)

* Switch to using FMDB/standard.

## 3.1.0 (October 5, 2015)

* Migrate events data to Sqlite database.
* Fix bug where end session event was not being sent upon app reopen.
* Fix bug in database path.

## 3.0.1 (September 21, 2015)

* Fix uploadEventsWithDelay bug not triggering uploadEvents.
* Fix crash when dictionaries are deallocated during logEvent.

## 3.0.0 (August 20, 2015)

* Simplified session tracking. minTimeBetweenSessionsMillis default changed to 5 minutes. Removed sessionTimeoutMillis. No longer send start/end session events by default.
* Can now clear userId by setting to nil (subsequent logged events will be anonymous).

## 2.5.1 (June 12, 2015)

* Fix crash when array or dictionary is modified during JSON serialization.

## 2.5.0 (May 29, 2015)

* Static methods are now deprecated. Use the [Amplitude instance] singleton instead.
* Enable configuration of eventUploadThreshold, eventMaxCount,
  eventUploadMaxBatchSize, eventUploadPeriodSeconds, minTimeBetweenSessionsMillis,
  and sessionTimeoutMillis.

## 2.4.0 (April 7, 2015)

* Expose the startSession method publicly. Can be used to start a session for a user
  interaction that happens while the app is in the background, for example,
  changing tracks on background audio.
* No longer starts a session if the app is in the background when the SDK is
  initialized. Prevents logging of silent push notifications from starting
  a session and counting a user visit. This changes the previous default
  behavior. To maintain the previous behavior, use
  initializeApiKey:apiKey:userId:startSession and set startSession to true.

## 2.3.0 (March 21, 2015)

* Add opt out method to disable logging for a user
* Fix CLLocationManager authorization constants warning
* Add method for adding new user properties without replacing. Make it default
* Fix base64 string deprecation warning

## 2.2.4 (January 4, 2015)

* Fixed regressive crash on updateLocation. Fixes issue #22

## 2.2.3 (December 29, 2014)

* Fix bug where start session is called more than once when app enters foreground
* Change SDK to use a singleton instead of class methods
* Initialize deviceId properly in _getDeviceId. Fixes issue #20
* Fixed AMPDeviceInfo for non-ARC applications

## 2.2.2 (November 12, 2014)

* Update field names
* Split platform and os
* Send library information

## 2.2.1 (November 8, 2014)

* Fix long long to long warning
* Fix non-retained CTTelephonyNetworkInfo object

## 2.2.0 (October 29, 2014)

* Remove unused methods getPlatformString, getPhoneModel, and replaceWithJSONNull
* Change some method signatures to be cleaner
* Fix race condition setting session id
* Fix double release for CTTelephonyNetworkInfo
* Fix memory leak in generateUUID
* Send IDFA and IDFV
* Change data directory to be NSLibraryDirectory instead of NSCachesDirectory

## 2.1.1 (August 6, 2014)

* Ensure events are JSON serializable

## 2.1.0 (June 5, 2014)

* Cache device id in getDeviceId
* Add logRevenue method with receipt options
* Fix bug with ending on background task prematurely

## 2.0.0 (March 7, 2014)

* Added LICENSE file
* Fix bug where session id didn't match session start timestamp
* Lowered advertiserID version requirement to 6.0 and up
* Added advertisingIdentifier as an optional device identifier
* Fix bug when flushQueue dictionary value setting to empty array
* Changed reupload to only occur when beyond the number of max events to store locally
* Removed mac address, advertiser ID from user tracked
* Switched to identiferForVendor, otherwise randomly generated ID.
* Renamed customProperties to eventProperties
* Removed redundant saving of apiProperties in each event
* Removed campaign tracking code
* Renamed globalProperties to userProperties
* Fixing background task bug when app is minimized and maximized quickly a few times causing a dangling task to never be ended

## 1.0.2 (October 3, 2013)

* Fix warning by explicitly cast NSMakeRange arguments to int
* Fix bug with creating location manager off the main thread

## 1.0.1 (August 2, 2013)

* Save deviceId in local storage to ensure consistency
* Added iOS7 forward compatibility by using advertiserId by default on iOS7.0+
* Generate random UUID on mac address failure
* Fixed rare location access concurency bug
* Switch to native NSJSONSerialization

## 1.0.0 (April 11, 2013)

* Initial packaged release<|MERGE_RESOLUTION|>--- conflicted
+++ resolved
@@ -1,11 +1,8 @@
 ## Unreleased
 
-<<<<<<< HEAD
+* Add helper method `getSessionId` to expose the current sessionId value.
 * Add support for setting groups for users and events. See [Readme](https://github.com/amplitude/Amplitude-iOS#setting-groups) for more information.
-=======
-* Add helper method `getSessionId` to expose the current sessionId value.
 * Add logRevenueV2 and new Revenue class to support logging revenue events with properties, and revenue type. See [Readme](https://github.com/amplitude/Amplitude-iOS#tracking-revenue) for more info.
->>>>>>> 33e41a48
 
 ## 3.6.0 (March 28, 2016)
 
