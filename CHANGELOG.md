## Unreleased

* Add documentation for SDK functions. You can take a look [here](https://rawgit.com/amplitude/Amplitude-iOS/master/documentation/html/index.html). A link has also been added to the Readme.
<<<<<<< HEAD
* Add support for iOS Extensions. See the [Readme](https://github.com/amplitude/amplitude-ios#ios-extensions) for instructions, or check out our [iOS-Extension-Demo](https://github.com/amplitude/iOS-Extension-Demo). Credit to @andyyc for the original PR.
* Fix bug where subsequent calls to `initializeApiKey` after the first were not being ignored.
=======
* Updated device mapping with iPhone SE, iPad Mini 4, and iPad Pro.
>>>>>>> f5a40962

## 3.7.0 (April 20, 2016)

* Add helper method `getSessionId` to expose the current sessionId value.
* Add support for setting groups for users and events. See [Readme](https://github.com/amplitude/Amplitude-iOS#setting-groups) for more information.
* Add logRevenueV2 and new Revenue class to support logging revenue events with properties, and revenue type. See [Readme](https://github.com/amplitude/Amplitude-iOS#tracking-revenue) for more info.

## 3.6.0 (March 28, 2016)

* Add support for prepend user property operation.
* Fix support for 32-bit devices. Switch to using sqlite3.0, and cast return values from sqlite3.
* Add support for logging events to multiple Amplitude apps. See [Readme](https://github.com/amplitude/Amplitude-iOS#tracking-events-to-multiple-amplitude-apps) for details.

## 3.5.0 (January 15, 2016)

* Add ability to clear all user properties.

## 3.4.1 (December 31, 2015)

* Guarding AMPDatabaseHelper logging with a debug flag.

## 3.4.0 (December 29, 2015)

* Remove dependency on FMDB, use built-in SQLite3 library.
* Updated DeviceInfo platform strings, added iPhone 6s, iPhone 6s Plus, iPod Touch 6G.
* Fix bug to make sure events can be serialized before saving.

## 3.3.0 (December 15, 2015)

* Add support for append user property operation.
* Add ability to force the SDK to update with the user's latest location.

## 3.2.1 (November 11, 2015)

* Handle NaNs and exceptions from NSJSONSerialization during event data migration.
* Fix bug where logEvent checks session when logging start/end session events.
* Update DatabaseHelper to work with long longs instead of longs.

## 3.2.0 (October 20, 2015)

* Add ability to set custom deviceId.
* Add support for user property operations (set, setOnce, add, unset).
* Add ability to go offline (disable sending logged events to server).
* Fix bug where event and identify queues are not truncated if eventMaxCount is less than eventRemoveBatchSize.
* Fix bug where fetching nil/null values from database causes crash.

## 3.1.1 (October 8, 2015)

* Switch to using FMDB/standard.

## 3.1.0 (October 5, 2015)

* Migrate events data to Sqlite database.
* Fix bug where end session event was not being sent upon app reopen.
* Fix bug in database path.

## 3.0.1 (September 21, 2015)

* Fix uploadEventsWithDelay bug not triggering uploadEvents.
* Fix crash when dictionaries are deallocated during logEvent.

## 3.0.0 (August 20, 2015)

* Simplified session tracking. minTimeBetweenSessionsMillis default changed to 5 minutes. Removed sessionTimeoutMillis. No longer send start/end session events by default.
* Can now clear userId by setting to nil (subsequent logged events will be anonymous).

## 2.5.1 (June 12, 2015)

* Fix crash when array or dictionary is modified during JSON serialization.

## 2.5.0 (May 29, 2015)

* Static methods are now deprecated. Use the [Amplitude instance] singleton instead.
* Enable configuration of eventUploadThreshold, eventMaxCount,
  eventUploadMaxBatchSize, eventUploadPeriodSeconds, minTimeBetweenSessionsMillis,
  and sessionTimeoutMillis.

## 2.4.0 (April 7, 2015)

* Expose the startSession method publicly. Can be used to start a session for a user
  interaction that happens while the app is in the background, for example,
  changing tracks on background audio.
* No longer starts a session if the app is in the background when the SDK is
  initialized. Prevents logging of silent push notifications from starting
  a session and counting a user visit. This changes the previous default
  behavior. To maintain the previous behavior, use
  initializeApiKey:apiKey:userId:startSession and set startSession to true.

## 2.3.0 (March 21, 2015)

* Add opt out method to disable logging for a user
* Fix CLLocationManager authorization constants warning
* Add method for adding new user properties without replacing. Make it default
* Fix base64 string deprecation warning

## 2.2.4 (January 4, 2015)

* Fixed regressive crash on updateLocation. Fixes issue #22

## 2.2.3 (December 29, 2014)

* Fix bug where start session is called more than once when app enters foreground
* Change SDK to use a singleton instead of class methods
* Initialize deviceId properly in _getDeviceId. Fixes issue #20
* Fixed AMPDeviceInfo for non-ARC applications

## 2.2.2 (November 12, 2014)

* Update field names
* Split platform and os
* Send library information

## 2.2.1 (November 8, 2014)

* Fix long long to long warning
* Fix non-retained CTTelephonyNetworkInfo object

## 2.2.0 (October 29, 2014)

* Remove unused methods getPlatformString, getPhoneModel, and replaceWithJSONNull
* Change some method signatures to be cleaner
* Fix race condition setting session id
* Fix double release for CTTelephonyNetworkInfo
* Fix memory leak in generateUUID
* Send IDFA and IDFV
* Change data directory to be NSLibraryDirectory instead of NSCachesDirectory

## 2.1.1 (August 6, 2014)

* Ensure events are JSON serializable

## 2.1.0 (June 5, 2014)

* Cache device id in getDeviceId
* Add logRevenue method with receipt options
* Fix bug with ending on background task prematurely

## 2.0.0 (March 7, 2014)

* Added LICENSE file
* Fix bug where session id didn't match session start timestamp
* Lowered advertiserID version requirement to 6.0 and up
* Added advertisingIdentifier as an optional device identifier
* Fix bug when flushQueue dictionary value setting to empty array
* Changed reupload to only occur when beyond the number of max events to store locally
* Removed mac address, advertiser ID from user tracked
* Switched to identiferForVendor, otherwise randomly generated ID.
* Renamed customProperties to eventProperties
* Removed redundant saving of apiProperties in each event
* Removed campaign tracking code
* Renamed globalProperties to userProperties
* Fixing background task bug when app is minimized and maximized quickly a few times causing a dangling task to never be ended

## 1.0.2 (October 3, 2013)

* Fix warning by explicitly cast NSMakeRange arguments to int
* Fix bug with creating location manager off the main thread

## 1.0.1 (August 2, 2013)

* Save deviceId in local storage to ensure consistency
* Added iOS7 forward compatibility by using advertiserId by default on iOS7.0+
* Generate random UUID on mac address failure
* Fixed rare location access concurency bug
* Switch to native NSJSONSerialization

## 1.0.0 (April 11, 2013)

* Initial packaged release<|MERGE_RESOLUTION|>--- conflicted
+++ resolved
@@ -1,12 +1,9 @@
 ## Unreleased
 
 * Add documentation for SDK functions. You can take a look [here](https://rawgit.com/amplitude/Amplitude-iOS/master/documentation/html/index.html). A link has also been added to the Readme.
-<<<<<<< HEAD
+* Updated device mapping with iPhone SE, iPad Mini 4, and iPad Pro.
 * Add support for iOS Extensions. See the [Readme](https://github.com/amplitude/amplitude-ios#ios-extensions) for instructions, or check out our [iOS-Extension-Demo](https://github.com/amplitude/iOS-Extension-Demo). Credit to @andyyc for the original PR.
 * Fix bug where subsequent calls to `initializeApiKey` after the first were not being ignored.
-=======
-* Updated device mapping with iPhone SE, iPad Mini 4, and iPad Pro.
->>>>>>> f5a40962
 
 ## 3.7.0 (April 20, 2016)
 
