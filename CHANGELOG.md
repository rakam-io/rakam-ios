--- conflicted
+++ resolved
@@ -2,11 +2,8 @@
 
 * Add support for prepend user property operation.
 * Add support for setting groups for users and events.
-<<<<<<< HEAD
+* Fix support for 32-bit devices. Switch to using sqlite3.0, and cast return values from sqlite3.
 * Add support for logging events to multiple Amplitude apps. See [Readme](https://github.com/amplitude/Amplitude-iOS#tracking-events-to-multiple-amplitude-apps) for details.
-=======
-* Fix support for 32-bit devices. Switch to using sqlite3.0, and cast return values from sqlite3.
->>>>>>> 2e743533
 
 ## 3.5.0 (January 15, 2016)
 
