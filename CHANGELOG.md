## Unreleased

<<<<<<< HEAD
* Switch to unarchiving unsent events archive file with `[NSKeyedUnarchiver unarchiveObjectWithFile]` to iOS 9's `[NSKeyedUnarchiver unarchiveTopLevelObjectWithData]`. Note: this only affects you if you are *upgrading from an SDK version older than v3.1.0 straight to v3.9.0 or newer*. Users who have not updated to iOS 9.0 or newer will lose any unsent events stored on their devices. This also removes all Objective-C Exceptions (@try/@catch) from the SDK, removing the need to toggle `Enable Objective-C Exceptions` in Xcode.
=======
* Block event property and user property dictionaries that have more than 1000 items. This is to block properties that are set unintentionally (for example in a loop). A single call to `logEvent` should not have more than 1000 event properties. Similarly a single call to `setUserProperties` should not have more than 1000 user properties.
>>>>>>> ebdb9171

### 3.8.5 (August 29, 2016)

* Fix crash by handling NULL events saved to and fetched from the database.

### 3.8.4 Re-release (August 19, 2016)

* Added support for integration via Carthage. Thanks to @mpurland for the original PR. Thanks to @lexrus for follow up PR to fix framework naming.
* Cleaned up warnings for expression result unused.
* Note if you installed 3.8.4 on August 18, just rerun `pod install` or `carthage update` to pull in the new changes. The re-release was to fix the Carthage framework naming.

### 3.8.3 (July 18, 2016)

* Fix overflow bug for long long values saved to Sqlite DB on 32-bit devices.

### 3.8.2 (July 11, 2016)

* `productId` is no longer a required field for `Revenue` logged via `logRevenueV2`.
* Fix bug where revenue receipt was being truncated if it was too long (exceeded 1024 characters);

## 3.8.1 (June 14, 2016)

* Allow ability to silence error messages. Note error messages are printed by default. To disable error logging, change `AMPLITUDE_LOG_ERRORS` from `1` to `0` in `Amplitude.m`.

## 3.8.0 (June 13, 2016)

* Add support for iOS Extensions. See the [Readme](https://github.com/amplitude/amplitude-ios#ios-extensions) for instructions, or check out our [iOS-Extension-Demo](https://github.com/amplitude/iOS-Extension-Demo). Credit to @andyyc for the original PR.
* Fix bug where subsequent calls to `initializeApiKey` after the first were not being ignored.
* Guard debug log statements with a debug flag (disabled by default). To enable debug logging, change `AMPLITUDE_DEBUG` from `0` to `1` at the top of the Objective-C file you wish to examine.

## 3.7.1 (June 10, 2016)

* Add documentation for SDK functions. You can take a look [here](https://rawgit.com/amplitude/Amplitude-iOS/master/documentation/html/index.html). A link has also been added to the Readme.
* Updated device mapping with iPhone SE, iPad Mini 4, and iPad Pro.
* Fix crash during upgradePrefs in the init method. This bug affected app users who were upgrading from an old version of an app using Amplitude iOS v2.1.1 or earlier straight to a version of the app using Amplitude iOS v3.6.0 or later.

## 3.7.0 (April 20, 2016)

* Add helper method `getSessionId` to expose the current sessionId value.
* Add support for setting groups for users and events. See [Readme](https://github.com/amplitude/Amplitude-iOS#setting-groups) for more information.
* Add logRevenueV2 and new Revenue class to support logging revenue events with properties, and revenue type. See [Readme](https://github.com/amplitude/Amplitude-iOS#tracking-revenue) for more info.

## 3.6.0 (March 28, 2016)

* Add support for prepend user property operation.
* Fix support for 32-bit devices. Switch to using sqlite3.0, and cast return values from sqlite3.
* Add support for logging events to multiple Amplitude apps. See [Readme](https://github.com/amplitude/Amplitude-iOS#tracking-events-to-multiple-amplitude-apps) for details.

## 3.5.0 (January 15, 2016)

* Add ability to clear all user properties.

## 3.4.1 (December 31, 2015)

* Guarding AMPDatabaseHelper logging with a debug flag.

## 3.4.0 (December 29, 2015)

* Remove dependency on FMDB, use built-in SQLite3 library.
* Updated DeviceInfo platform strings, added iPhone 6s, iPhone 6s Plus, iPod Touch 6G.
* Fix bug to make sure events can be serialized before saving.

## 3.3.0 (December 15, 2015)

* Add support for append user property operation.
* Add ability to force the SDK to update with the user's latest location.

## 3.2.1 (November 11, 2015)

* Handle NaNs and exceptions from NSJSONSerialization during event data migration.
* Fix bug where logEvent checks session when logging start/end session events.
* Update DatabaseHelper to work with long longs instead of longs.

## 3.2.0 (October 20, 2015)

* Add ability to set custom deviceId.
* Add support for user property operations (set, setOnce, add, unset).
* Add ability to go offline (disable sending logged events to server).
* Fix bug where event and identify queues are not truncated if eventMaxCount is less than eventRemoveBatchSize.
* Fix bug where fetching nil/null values from database causes crash.

## 3.1.1 (October 8, 2015)

* Switch to using FMDB/standard.

## 3.1.0 (October 5, 2015)

* Migrate events data to Sqlite database.
* Fix bug where end session event was not being sent upon app reopen.
* Fix bug in database path.

## 3.0.1 (September 21, 2015)

* Fix uploadEventsWithDelay bug not triggering uploadEvents.
* Fix crash when dictionaries are deallocated during logEvent.

## 3.0.0 (August 20, 2015)

* Simplified session tracking. minTimeBetweenSessionsMillis default changed to 5 minutes. Removed sessionTimeoutMillis. No longer send start/end session events by default.
* Can now clear userId by setting to nil (subsequent logged events will be anonymous).

## 2.5.1 (June 12, 2015)

* Fix crash when array or dictionary is modified during JSON serialization.

## 2.5.0 (May 29, 2015)

* Static methods are now deprecated. Use the [Amplitude instance] singleton instead.
* Enable configuration of eventUploadThreshold, eventMaxCount,
  eventUploadMaxBatchSize, eventUploadPeriodSeconds, minTimeBetweenSessionsMillis,
  and sessionTimeoutMillis.

## 2.4.0 (April 7, 2015)

* Expose the startSession method publicly. Can be used to start a session for a user
  interaction that happens while the app is in the background, for example,
  changing tracks on background audio.
* No longer starts a session if the app is in the background when the SDK is
  initialized. Prevents logging of silent push notifications from starting
  a session and counting a user visit. This changes the previous default
  behavior. To maintain the previous behavior, use
  initializeApiKey:apiKey:userId:startSession and set startSession to true.

## 2.3.0 (March 21, 2015)

* Add opt out method to disable logging for a user
* Fix CLLocationManager authorization constants warning
* Add method for adding new user properties without replacing. Make it default
* Fix base64 string deprecation warning

## 2.2.4 (January 4, 2015)

* Fixed regressive crash on updateLocation. Fixes issue #22

## 2.2.3 (December 29, 2014)

* Fix bug where start session is called more than once when app enters foreground
* Change SDK to use a singleton instead of class methods
* Initialize deviceId properly in _getDeviceId. Fixes issue #20
* Fixed AMPDeviceInfo for non-ARC applications

## 2.2.2 (November 12, 2014)

* Update field names
* Split platform and os
* Send library information

## 2.2.1 (November 8, 2014)

* Fix long long to long warning
* Fix non-retained CTTelephonyNetworkInfo object

## 2.2.0 (October 29, 2014)

* Remove unused methods getPlatformString, getPhoneModel, and replaceWithJSONNull
* Change some method signatures to be cleaner
* Fix race condition setting session id
* Fix double release for CTTelephonyNetworkInfo
* Fix memory leak in generateUUID
* Send IDFA and IDFV
* Change data directory to be NSLibraryDirectory instead of NSCachesDirectory

## 2.1.1 (August 6, 2014)

* Ensure events are JSON serializable

## 2.1.0 (June 5, 2014)

* Cache device id in getDeviceId
* Add logRevenue method with receipt options
* Fix bug with ending on background task prematurely

## 2.0.0 (March 7, 2014)

* Added LICENSE file
* Fix bug where session id didn't match session start timestamp
* Lowered advertiserID version requirement to 6.0 and up
* Added advertisingIdentifier as an optional device identifier
* Fix bug when flushQueue dictionary value setting to empty array
* Changed reupload to only occur when beyond the number of max events to store locally
* Removed mac address, advertiser ID from user tracked
* Switched to identiferForVendor, otherwise randomly generated ID.
* Renamed customProperties to eventProperties
* Removed redundant saving of apiProperties in each event
* Removed campaign tracking code
* Renamed globalProperties to userProperties
* Fixing background task bug when app is minimized and maximized quickly a few times causing a dangling task to never be ended

## 1.0.2 (October 3, 2013)

* Fix warning by explicitly cast NSMakeRange arguments to int
* Fix bug with creating location manager off the main thread

## 1.0.1 (August 2, 2013)

* Save deviceId in local storage to ensure consistency
* Added iOS7 forward compatibility by using advertiserId by default on iOS7.0+
* Generate random UUID on mac address failure
* Fixed rare location access concurency bug
* Switch to native NSJSONSerialization

## 1.0.0 (April 11, 2013)

* Initial packaged release<|MERGE_RESOLUTION|>--- conflicted
+++ resolved
@@ -1,10 +1,7 @@
 ## Unreleased
 
-<<<<<<< HEAD
 * Switch to unarchiving unsent events archive file with `[NSKeyedUnarchiver unarchiveObjectWithFile]` to iOS 9's `[NSKeyedUnarchiver unarchiveTopLevelObjectWithData]`. Note: this only affects you if you are *upgrading from an SDK version older than v3.1.0 straight to v3.9.0 or newer*. Users who have not updated to iOS 9.0 or newer will lose any unsent events stored on their devices. This also removes all Objective-C Exceptions (@try/@catch) from the SDK, removing the need to toggle `Enable Objective-C Exceptions` in Xcode.
-=======
 * Block event property and user property dictionaries that have more than 1000 items. This is to block properties that are set unintentionally (for example in a loop). A single call to `logEvent` should not have more than 1000 event properties. Similarly a single call to `setUserProperties` should not have more than 1000 user properties.
->>>>>>> ebdb9171
 
 ### 3.8.5 (August 29, 2016)
 
