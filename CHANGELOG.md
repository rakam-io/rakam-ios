## Unreleased

<<<<<<< HEAD
* Add support for user property operations (set, setOnce, add, unset).

## 3.1.0 (October 4, 2015)
=======
## 3.1.1 (October 8, 2015)

* Switch to using FMDB/standard.

## 3.1.0 (October 5, 2015)
>>>>>>> 35d81883

* Migrate events data to Sqlite database.
* Fix bug where end session event was not being sent upon app reopen.
* Fix bug in database path.

## 3.0.1 (September 21, 2015)

* Fix uploadEventsWithDelay bug not triggering uploadEvents.
* Fix crash when dictionaries are deallocated during logEvent.

## 3.0.0 (August 20, 2015)

* Simplified session tracking. minTimeBetweenSessionsMillis default changed to 5 minutes. Removed sessionTimeoutMillis. No longer send start/end session events by default.
* Can now clear userId by setting to nil (subsequent logged events will be anonymous).

## 2.5.1 (June 12, 2015)

* Fix crash when array or dictionary is modified during JSON serialization.

## 2.5.0 (May 29, 2015)

* Static methods are now deprecated. Use the [Amplitude instance] singleton instead.
* Enable configuration of eventUploadThreshold, eventMaxCount,
  eventUploadMaxBatchSize, eventUploadPeriodSeconds, minTimeBetweenSessionsMillis,
  and sessionTimeoutMillis.

## 2.4.0 (April 7, 2015)

* Expose the startSession method publicly. Can be used to start a session for a user
  interaction that happens while the app is in the background, for example,
  changing tracks on background audio.
* No longer starts a session if the app is in the background when the SDK is
  initialized. Prevents logging of silent push notifications from starting
  a session and counting a user visit. This changes the previous default
  behavior. To maintain the previous behavior, use
  initializeApiKey:apiKey:userId:startSession and set startSession to true.

## 2.3.0 (March 21, 2015)

* Add opt out method to disable logging for a user
* Fix CLLocationManager authorization constants warning
* Add method for adding new user properties without replacing. Make it default
* Fix base64 string deprecation warning

## 2.2.4 (January 4, 2015)

* Fixed regressive crash on updateLocation. Fixes issue #22

## 2.2.3 (December 29, 2014)

* Fix bug where start session is called more than once when app enters foreground
* Change SDK to use a singleton instead of class methods
* Initialize deviceId properly in _getDeviceId. Fixes issue #20
* Fixed AMPDeviceInfo for non-ARC applications

## 2.2.2 (November 12, 2014)

* Update field names
* Split platform and os
* Send library information

## 2.2.1 (November 8, 2014)

* Fix long long to long warning
* Fix non-retained CTTelephonyNetworkInfo object

## 2.2.0 (October 29, 2014)

* Remove unused methods getPlatformString, getPhoneModel, and replaceWithJSONNull
* Change some method signatures to be cleaner
* Fix race condition setting session id
* Fix double release for CTTelephonyNetworkInfo
* Fix memory leak in generateUUID
* Send IDFA and IDFV
* Change data directory to be NSLibraryDirectory instead of NSCachesDirectory

## 2.1.1 (August 6, 2014)

* Ensure events are JSON serializable

## 2.1.0 (June 5, 2014)

* Cache device id in getDeviceId
* Add logRevenue method with receipt options
* Fix bug with ending on background task prematurely

## 2.0.0 (March 7, 2014)

* Added LICENSE file
* Fix bug where session id didn't match session start timestamp
* Lowered advertiserID version requirement to 6.0 and up
* Added advertisingIdentifier as an optional device identifier
* Fix bug when flushQueue dictionary value setting to empty array
* Changed reupload to only occur when beyond the number of max events to store locally
* Removed mac address, advertiser ID from user tracked
* Switched to identiferForVendor, otherwise randomly generated ID.
* Renamed customProperties to eventProperties
* Removed redundant saving of apiProperties in each event
* Removed campaign tracking code
* Renamed globalProperties to userProperties
* Fixing background task bug when app is minimized and maximized quickly a few times causing a dangling task to never be ended

## 1.0.2 (October 3, 2013)

* Fix warning by explicitly cast NSMakeRange arguments to int
* Fix bug with creating location manager off the main thread

## 1.0.1 (August 2, 2013)

* Save deviceId in local storage to ensure consistency
* Added iOS7 forward compatibility by using advertiserId by default on iOS7.0+
* Generate random UUID on mac address failure
* Fixed rare location access concurency bug
* Switch to native NSJSONSerialization

## 1.0.0 (April 11, 2013)

* Initial packaged release<|MERGE_RESOLUTION|>--- conflicted
+++ resolved
@@ -1,16 +1,12 @@
 ## Unreleased
 
-<<<<<<< HEAD
 * Add support for user property operations (set, setOnce, add, unset).
 
-## 3.1.0 (October 4, 2015)
-=======
 ## 3.1.1 (October 8, 2015)
 
 * Switch to using FMDB/standard.
 
 ## 3.1.0 (October 5, 2015)
->>>>>>> 35d81883
 
 * Migrate events data to Sqlite database.
 * Fix bug where end session event was not being sent upon app reopen.
